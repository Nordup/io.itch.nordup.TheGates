--- conflicted
+++ resolved
@@ -33,15 +33,15 @@
   </screenshots>
   <releases>
 
-<<<<<<< HEAD
     <release version="0.23.0" date="2025-10-01">
       <description>
         <p>Fix mouse position, download newest renderer</p>
-=======
+      </description>
+    </release>
+
     <release version="0.22.4" date="2025-09-30">
       <description>
         <p>Fix windows maximized mode 2px gap</p>
->>>>>>> 746f123b
       </description>
     </release>
 
