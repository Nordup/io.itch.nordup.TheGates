--- conflicted
+++ resolved
@@ -33,15 +33,15 @@
   </screenshots>
   <releases>
 
-<<<<<<< HEAD
     <release version="0.20.2" date="2025-09-05">
       <description>
         <p>Drag window</p>
-=======
+      </description>
+    </release>
+
     <release version="0.20.1" date="2025-09-05">
       <description>
         <p>Don&apos;t capture mouse if not in focus</p>
->>>>>>> 327fa2f3
       </description>
     </release>
 
